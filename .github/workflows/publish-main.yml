--- conflicted
+++ resolved
@@ -18,10 +18,9 @@
   ROOT_TEX: resume_faangpath.tex
   SITE_BRANCH: gh-pages
   
-  # --- Tool Configuration ---
+  # --- Tool Configuration (Centralized in main branch) ---
   ATS_SCRIPT_PATH: .github/ats/ats_pro.py
   ATS_REQS_FILE: .github/ats/requirements.txt
-  ATS_TAXONOMY_PATH: .github/ats/taxonomy.json   # <- define this if you use taxonomy
 
 jobs:
   build-and-publish:
@@ -56,53 +55,12 @@
       - name: Install ATS dependencies
         run: |
           python -m pip install --upgrade pip
-          pip install -r "${{ env.ATS_REQS_FILE }}"
+          pip install -r ${{ env.ATS_REQS_FILE }}
           python -m spacy download en_core_web_sm
 
       - name: Run ATS Analysis for publishing
-        shell: bash
         run: |
           set -euo pipefail
-<<<<<<< HEAD
-          ATS="${{ env.ATS_SCRIPT_PATH }}"
-          if [ ! -f "$ATS" ]; then
-            echo "ATS script not found at $ATS" >&2
-            exit 1
-          fi
-
-          # JD at repo root; fallback optional if you also keep a copy elsewhere
-          JD="job-description.txt"
-          if [ ! -f "$JD" ]; then
-            echo "job-description.txt not found at repo root" >&2
-            exit 1
-          fi
-
-          # Taxonomy (optional)
-          TAX="${{ env.ATS_TAXONOMY_PATH }}"
-          if [ ! -f "$TAX" ]; then
-            echo "Taxonomy not found at $TAX (continuing without taxonomy)"; TAX=""
-          fi
-
-          echo "Using ATS script: $ATS"
-          echo "Using JD file:    $JD"
-          [ -n "$TAX" ] && echo "Using taxonomy:  $TAX" || true
-
-          PDF="${{ steps.names.outputs.pdf_name }}"
-          if [ ! -f "$PDF" ]; then
-            echo "PDF not found: $PDF" >&2
-            ls -la || true
-            exit 1
-          fi
-
-          # Build args
-          CMD=( python "$ATS" --pdf "$PDF" --jd "$JD" --out-json "ats-pro-report.json" --out-md "ats-pro-report.md" --out-html "ats-pro-report.html" )
-          if [ -n "$TAX" ]; then
-            CMD+=( --taxonomy "$TAX" )
-          fi
-
-          echo "Running: ${CMD[*]}"
-          "${CMD[@]}"
-=======
           ATS="pr/${{ env.ATS_SCRIPT_PATH }}"
           if [ ! -f "$ATS" ]; then
             ATS="main/${{ env.ATS_SCRIPT_PATH }}"
@@ -123,7 +81,6 @@
             --out-json "ats-pro-report.json" \
             --out-md   "ats-pro-report.md" \
             --out-html "ats-pro-report.html"
->>>>>>> b1b243e8
 
       - name: Prep assets for publishing
         id: meta
